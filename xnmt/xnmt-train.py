--- conflicted
+++ resolved
@@ -9,11 +9,8 @@
 from encoder import *
 from decoder import *
 from translator import *
-<<<<<<< HEAD
 from logger import *
-=======
 from serializer import *
->>>>>>> cb0206c5
 '''
 This will be the main class to perform training.
 '''
@@ -88,19 +85,10 @@
     batcher = Batcher.select_batcher(args.batch_strategy)(args.minibatch_size)
     train_corpus_source, train_corpus_target = batcher.pack(train_corpus_source, train_corpus_target)
     dev_corpus_source, dev_corpus_target = batcher.pack(dev_corpus_source, dev_corpus_target)
-<<<<<<< HEAD
     logger = BatchLogger(args.eval_every, total_train_sent)
 
   # Main training loop
 
-=======
-    count_tgt_words = lambda tgt_words: sum(len(x) for x in tgt_words)
-    count_sent_num = lambda x: len(x)
-
-  # Main training loop
-  epoch_num = 0
-  best_dev_loss = sys.float_info.max
->>>>>>> cb0206c5
   while True:
 
     logger.new_epoch()
@@ -115,27 +103,17 @@
       loss.backward()
       trainer.update()
       
-      dev_report = logger.print_train_report()
+      # Devel reporting
+      if logger.report_train_process():
 
-      # Devel reporting
-      if dev_report:
         logger.new_dev()
         for src, tgt in zip(dev_corpus_source, dev_corpus_target):
           dy.renew_cg()
           loss = translator.calc_loss(src, tgt).value()
-<<<<<<< HEAD
           logger.update_dev_loss(tgt, loss)
-        logger.print_dev_report()
-=======
-          dev_loss += loss
-          dev_words += count_tgt_words(tgt)
-        print ('Epoch %.4f: devel_ppl=%.4f (loss/word=%.4f, words=%d)' % (
-          fractional_epoch, math.exp(dev_loss/dev_words), dev_loss/dev_words, dev_words))
+
         # Write out the model if it's the best one
-        if dev_loss < best_dev_loss:
-          print ('Epoch %.4f: best dev loss, writing model to %s' % (fractional_epoch, args.model_file))
-          best_dev_loss = dev_loss
+        if logger.report_dev_and_check_model(args.model_file):
           model_serializer.save_to_file(args.model_file, translator, model)
->>>>>>> cb0206c5
 
     trainer.update_epoch()