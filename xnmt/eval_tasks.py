from typing import Sequence, Union, Optional, Any

from xnmt.settings import settings

import dynet as dy

from xnmt.batchers import Batcher
<<<<<<< HEAD
from xnmt.eval_metrics import Evaluator
=======
from xnmt.eval_metrics import Evaluator, EvalScore
>>>>>>> 623c9613
from xnmt import inferences, input_readers, model_base
from xnmt.persistence import serializable_init, Serializable, Ref, bare
from xnmt.loss_calculators import LossCalculator, MLELoss
from xnmt.eval_metrics import LossScore
from xnmt.losses import FactoredLossExpr, FactoredLossVal
import xnmt.xnmt_evaluate
from xnmt import events, reports, utils

class EvalTask(object):
  """
  An EvalTask is a task that does evaluation and returns one or more EvalScore objects.
  """
  def eval(self):
    raise NotImplementedError("EvalTask.eval() needs to be implemented in child classes")

class LossEvalTask(EvalTask, Serializable):
  """
  A task that does evaluation of the loss function.

  Args:
    src_file: source file name
    ref_file: reference file name
    model: generator model to use for inference
    batcher: batcher to use
    loss_calculator: loss calculator
    max_src_len: omit sentences with source length greater than specified number
    max_trg_len: omit sentences with target length greater than specified number
    loss_comb_method: method for combining loss across batch elements ('sum' or 'avg').
    desc: description to pass on to computed score objects
  """
  yaml_tag = '!LossEvalTask'

  @serializable_init
  def __init__(self, src_file: str, ref_file: Optional[str] = None, model: 'model_base.GeneratorModel' = Ref("model"),
               batcher: Batcher = Ref("train.batcher", default=bare(xnmt.batchers.SrcBatcher, batch_size=32)),
               loss_calculator: LossCalculator = bare(MLELoss), max_src_len: Optional[int] = None,
               max_trg_len: Optional[int] = None,
               loss_comb_method: str = Ref("exp_global.loss_comb_method", default="sum"), desc: Any = None):
    self.model = model
    self.loss_calculator = loss_calculator
    self.src_file = src_file
    self.ref_file = ref_file
    self.batcher = batcher
    self.src_data = None
    self.max_src_len = max_src_len
    self.max_trg_len = max_trg_len
    self.loss_comb_method = loss_comb_method
    self.desc=desc

  def eval(self) -> 'EvalScore':
    """
    Perform evaluation task.

    Returns:
      Evaluated score
    """
    self.model.set_train(False)
    if self.src_data is None:
      self.src_data, self.ref_data, self.src_batches, self.ref_batches = \
        input_readers.read_parallel_corpus(src_reader=self.model.src_reader,
                                           trg_reader=self.model.trg_reader,
                                           src_file=self.src_file,
                                           trg_file=self.ref_file,
                                           batcher=self.batcher,
                                           max_src_len=self.max_src_len,
                                           max_trg_len=self.max_trg_len)
    loss_val = FactoredLossVal()
    ref_words_cnt = 0
    for src, trg in zip(self.src_batches, self.ref_batches):
      with utils.ReportOnException({"src": src, "trg": trg, "graph": dy.print_text_graphviz}):
        dy.renew_cg(immediate_compute=settings.IMMEDIATE_COMPUTE, check_validity=settings.CHECK_VALIDITY)

        loss = self.loss_calculator.calc_loss(self.model, src, trg)

        ref_words_cnt += sum([trg_i.len_unpadded() for trg_i in trg])
        loss_val += loss.get_factored_loss_val(comb_method=self.loss_comb_method)

    loss_stats = {k: v/ref_words_cnt for k, v in loss_val.items()}

    try:
      return LossScore(loss_stats[self.model.get_primary_loss()],
                       loss_stats=loss_stats,
                       num_ref_words = ref_words_cnt,
                       desc=self.desc)
    except KeyError:
      raise RuntimeError("Did you wrap your loss calculation with FactoredLossExpr({'primary_loss': loss_value}) ?")

class AccuracyEvalTask(EvalTask, reports.Reportable, Serializable):
  """
  A task that does evaluation of some measure of accuracy.

  Args:
    src_file: path(s) to read source file(s) from
    ref_file: path(s) to read reference file(s) from
    hyp_file: path to write hypothesis file to
    model: generator model to generate hypothesis with
    eval_metrics: list of evaluation metrics (list of Evaluator objects or string of comma-separated shortcuts)
    inference: inference object
    desc: human-readable description passed on to resulting score objects
  """

  yaml_tag = '!AccuracyEvalTask'

  @serializable_init
  @events.register_xnmt_handler
  def __init__(self, src_file: Union[str,Sequence[str]], ref_file: Union[str,Sequence[str]], hyp_file: str,
               model: 'model_base.GeneratorModel' = Ref("model"), eval_metrics: Union[str, Sequence[Evaluator]] = "bleu",
               inference: Optional['inferences.Inference'] = None, desc: Any = None):
    self.model = model
    if isinstance(eval_metrics, str):
      eval_metrics = [xnmt.xnmt_evaluate.eval_shortcuts[shortcut]() for shortcut in eval_metrics.split(",")]
    elif not isinstance(eval_metrics, str): eval_metrics = [eval_metrics]
    self.eval_metrics = eval_metrics
    self.src_file = src_file
    self.ref_file = ref_file
    self.hyp_file = hyp_file
    self.inference = inference or self.model.inference
    self.desc=desc

  def eval(self):
    self.model.set_train(False)
    self.report_corpus_info({"ref_file":self.ref_file})
    self.inference.perform_inference(generator=self.model,
                                     src_file=self.src_file,
                                     trg_file=self.hyp_file)
    # Evaluate
    eval_scores = xnmt.xnmt_evaluate.xnmt_evaluate(hyp_file=self.hyp_file, ref_file=self.ref_file, desc=self.desc,
                                                   evaluators=self.eval_metrics)

    return eval_scores

class DecodingEvalTask(EvalTask, Serializable):
  """
  A task that does performs decoding without comparing against a reference.

  Args:
    src_file: path(s) to read source file(s) from
    hyp_file: path to write hypothesis file to
    model: generator model to generate hypothesis with
    inference: inference object
  """

  yaml_tag = '!DecodingEvalTask'

  @serializable_init
  def __init__(self, src_file: Union[str,Sequence[str]], hyp_file: str, model: 'model_base.GeneratorModel' = Ref("model"),
               inference: Optional['inferences.Inference'] = None):

    self.model = model
    self.src_file = src_file
    self.hyp_file = hyp_file
    self.inference = inference or self.model.inference

  def eval(self):
    self.model.set_train(False)
    self.inference.perform_inference(generator=self.model,
                                     src_file=self.src_file,
                                     trg_file=self.hyp_file)
    return None<|MERGE_RESOLUTION|>--- conflicted
+++ resolved
@@ -5,11 +5,7 @@
 import dynet as dy
 
 from xnmt.batchers import Batcher
-<<<<<<< HEAD
-from xnmt.eval_metrics import Evaluator
-=======
 from xnmt.eval_metrics import Evaluator, EvalScore
->>>>>>> 623c9613
 from xnmt import inferences, input_readers, model_base
 from xnmt.persistence import serializable_init, Serializable, Ref, bare
 from xnmt.loss_calculators import LossCalculator, MLELoss
