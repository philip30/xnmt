--- conflicted
+++ resolved
@@ -29,10 +29,6 @@
     self.embedder = embedder
     input_dim = embedder.emb_dim
     self.encoder = dy.BiRNNBuilder(layers, input_dim, output_dim, model, dy.LSTMBuilder)
-<<<<<<< HEAD
-#    self.model_lookup = model.add_lookup_parameters((embedder.vocab_size, embedder.emb_dim))
-=======
->>>>>>> 825814be
     self.serialize_params = [layers, output_dim, embedder, model]
 
 class ResidualLSTMEncoder(DefaultEncoder):
@@ -41,10 +37,6 @@
     self.embedder = embedder
     input_dim = embedder.emb_dim
     self.encoder = residual.ResidualRNNBuilder(layers, input_dim, output_dim, model, dy.LSTMBuilder)
-<<<<<<< HEAD
-#    self.model_lookup = model.add_lookup_parameters((embedder.vocab_size, embedder.emb_dim))
-=======
->>>>>>> 825814be
     self.serialize_params = [layers, output_dim, embedder, model]
 
 class ResidualBiLSTMEncoder(DefaultEncoder):
@@ -56,8 +48,4 @@
     self.embedder = embedder
     input_dim = embedder.emb_dim
     self.encoder = residual.ResidualBiRNNBuilder(layers, input_dim, output_dim, model, dy.LSTMBuilder)
-<<<<<<< HEAD
-#    self.model_lookup = model.add_lookup_parameters((embedder.vocab_size, embedder.emb_dim))
-=======
->>>>>>> 825814be
     self.serialize_params = [layers, output_dim, embedder, model]
