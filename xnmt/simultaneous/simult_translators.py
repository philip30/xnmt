--- conflicted
+++ resolved
@@ -37,13 +37,8 @@
   def __init__(self,
                src_reader: input_readers.InputReader,
                trg_reader: input_readers.InputReader,
-<<<<<<< HEAD
                src_embedder: embedders.Embedder = bare(embedders.LookupEmbedder),
                encoder: recurrent.UniLSTMSeqTransducer = bare(recurrent.UniLSTMSeqTransducer),
-=======
-               src_embedder: embedders.Embedder = bare(embedders.SimpleWordEmbedder),
-               encoder: transducers.SeqTransducer = bare(recurrent.UniLSTMSeqTransducer),
->>>>>>> 29686e4d
                attender: attenders.Attender = bare(attenders.MlpAttender),
                decoder: decoders.Decoder = bare(decoders.AutoRegressiveDecoder),
                inference: inferences.AutoRegressiveInference = bare(inferences.AutoRegressiveInference),
